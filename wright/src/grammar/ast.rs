/// Module to test equality between two AST Nodes.
pub mod eq;

#[cfg(test)]
mod eq_tests;

use crate::grammar::model::Fragment;

/// Numerical literal in wright source code.
/// i.e. `10`, `0xCa1a0`, `0b0101_0101`, `100_000`
#[derive(Copy, Clone, Debug)]
pub struct NumLit<'s> {
    /// Associated fragment of source code.
    pub frag: Fragment<'s>,
    /// Represented value.
    pub inner: u128,
}

/// Character literal in wright source code.
/// i.e `'a', '\n', '\u{01f441}', '\x00', '♦'`
/// see [this page](https://doc.rust-lang.org/reference/tokens.html#ascii-escapes) for escape
/// information.
#[derive(Copy, Clone, Debug)]
pub struct CharLit<'s> {
    /// Associated fragment of source code.
    pub frag: Fragment<'s>,
    /// Represented Value.
    pub inner: char,
}

/// String literal in wright source code.
/// i.e. `"hello world", "with \n newline \n escapes"`
/// The parser for string literals also includes all the escape characters
/// [here](https://doc.rust-lang.org/reference/tokens.html#ascii-escapes).
/// Raw-strings and Byte-strings (like those in rust) are not currently
/// supported but may be added in the future.
#[derive(Clone, Debug)]
pub struct StringLit<'s> {
    /// Associated fragment of source code.
    pub frag: Fragment<'s>,
    /// Represented string value. (not a reference into source code because
    /// source code may contain escaped characters.)
    pub inner: String,
}

/// Boolean literal in wright source code.
/// i.e. `true`, `false`.
#[derive(Copy, Clone, Debug)]
pub struct BooleanLit<'s> {
    /// Associated fragment in source code.
    pub frag: Fragment<'s>,
    /// Represented value.
    pub inner: bool,
}

/// `self` literal in wright source code.
#[derive(Copy, Clone, Debug)]
pub struct SelfLit<'s> {
    /// Associated fragment in source code.
    pub frag: Fragment<'s>,
}

/// An identifier in Wright source code.
/// There is only one field here, the fragment of source code being referenced.
/// This is because the identifier itself will be the same as the fragment's
/// source.
#[derive(Copy, Clone, Debug)]
pub struct Identifier<'s> {
    /// Fragment in wright source code.
    pub frag: Fragment<'s>,
}

/// An expression in parentheses in wright source code.
#[derive(Clone, Debug)]
pub struct Parens<'s> {
    /// Fragment in source code.
    pub frag: Fragment<'s>,
    /// The expression between these parentheses.
    pub inner: Box<Expression<'s>>,
}

/// The type of binary operation being done.
#[allow(missing_docs)]
#[derive(Copy, Clone, Debug, PartialEq, Eq, Hash, IntoEnumIterator)]
pub enum BinaryOp {
    Add,
    Sub,
    Mul,
    Div,
    And,
    AndAnd,
    Or,
    OrOr,
    Mod,
    Lt,
    Gt,
    Le,
    Ge,
    EqEq,
    NotEq,
    Xor,
    // removed Dot, Walrus, for reconsideration.
    DotDot,
}

/// A binary expression in source code.
#[derive(Clone, Debug)]
pub struct BinaryExpression<'s> {
    /// Fragment in source code.
    pub frag: Fragment<'s>,
    /// Operation being done.
    pub op: BinaryOp,
    /// Left side of the expression.
    pub left: Box<Expression<'s>>,
    /// Right side of the expression.
    pub right: Box<Expression<'s>>,
}

/// Unary expression operators.
#[allow(missing_docs)]
#[derive(Copy, Clone, Debug, Eq, PartialEq, Hash, IntoEnumIterator)]
pub enum UnaryOp {
    LogicalNot,
    BitwiseNot,
    Neg,
}

/// A unary expression in source code.
#[derive(Clone, Debug)]
pub struct UnaryExpression<'s> {
    /// Fragment in source code.
    pub frag: Fragment<'s>,
    /// The operation being done.
    pub op: UnaryOp,
    /// The expression being operated on.
    pub inner: Box<Expression<'s>>,
}

/// A block in source code.
#[derive(Clone, Debug)]
pub struct Block<'s> {
    /// The fragment in source code.
    pub frag: Fragment<'s>,
    /// The statements in this block.
    pub statements: Vec<Statement<'s>>,
    /// The optional return/result expression.
    pub result: Option<Box<Expression<'s>>>,
}

/// A conditional expression in wright source code.
#[derive(Clone, Debug)]
pub struct Conditional<'s> {
    /// The associated fragment of source code.
    pub frag: Fragment<'s>,
    /// The primary condition.
    pub primary: (Box<Expression<'s>>, Block<'s>),
    /// All of the secondary conditions (note that the field is called `elifs`
    /// but in wright code they should use `else if`).
    pub elifs: Vec<(Expression<'s>, Block<'s>)>,
    /// The optional else block at the end of the conditional.
    pub default: Option<Block<'s>>,
}

/// Indexing expressions such as `array[1]` in wright source code.
#[derive(Clone, Debug)]
pub struct IndexExpression<'s> {
    /// The fragment in source code.
    pub frag: Fragment<'s>,
    /// The thing being indexed into. Usually a list, string, or map.
    pub subject: Box<Expression<'s>>,
    /// The indexing key. The thing that goes in the brackets.
    pub object: Box<Expression<'s>>,
}

/// An expression in wright source code.
#[derive(Clone, Debug)]
#[allow(missing_docs)]
pub enum Expression<'s> {
    NumLit(NumLit<'s>),
    CharLit(CharLit<'s>),
    StringLit(StringLit<'s>),
    BooleanLit(BooleanLit<'s>),
    Identifier(Identifier<'s>),
    Parens(Parens<'s>),
    BinaryExpression(BinaryExpression<'s>),
<<<<<<< HEAD
}

/// Number literal pattern
#[derive(Clone, Debug)]
pub struct NumLitPattern<'s> {
    /// Whether the number literal pattern has '-' in front
    pub negative: bool,
    /// Inner number literal value
    pub inner: NumLit<'s>,
}

/// Pattern node for pattern matching
#[derive(Clone, Debug)]
pub enum Pattern<'s> {
    NumLit(NumLitPattern<'s>),
    CharLit(CharLit<'s>),
    StringLit(StringLit<'s>),
    BooleanLit(BooleanLit<'s>),
    Identifier(Identifier<'s>),
    Underscore(Underscore<'s>),
=======
    UnaryExpression(UnaryExpression<'s>),
    SelfLit(SelfLit<'s>),
    Block(Block<'s>),
    Conditional(Conditional<'s>),
    IndexExpression(IndexExpression<'s>),
}

/// An expression whose results aren't used.
#[derive(Clone, Debug)]
pub struct ExpressionStatement<'s> {
    /// Associated Fragment in source code.
    pub frag: Fragment<'s>,
    /// The expression.
    pub inner: Box<Expression<'s>>,
}

/// A statement in wright source code.
#[allow(missing_docs)]
#[derive(Clone, Debug)]
pub enum Statement<'s> {
    ExpressionStatement(ExpressionStatement<'s>),
}

/// A type in source code.
#[derive(Clone, Debug)]
pub struct Type<'s> {
    /// Associated Fragment in source code.
    pub frag: Fragment<'s>,
    // todo: type parsing and ast
}

/// A Pattern used in pattern matching.
#[derive(Clone, Debug)]
#[allow(missing_docs)]
pub enum Pattern<'s> {
    UnderscorePattern(UnderscorePattern<'s>),
}

/// An underscore pattern in source code.
#[derive(Copy, Clone, Debug)]
pub struct UnderscorePattern<'s> {
    /// Associated fragment in source code.
    pub frag: Fragment<'s>,
>>>>>>> c0ee8c25
}<|MERGE_RESOLUTION|>--- conflicted
+++ resolved
@@ -183,7 +183,49 @@
     Identifier(Identifier<'s>),
     Parens(Parens<'s>),
     BinaryExpression(BinaryExpression<'s>),
-<<<<<<< HEAD
+    UnaryExpression(UnaryExpression<'s>),
+    SelfLit(SelfLit<'s>),
+    Block(Block<'s>),
+    Conditional(Conditional<'s>),
+    IndexExpression(IndexExpression<'s>),
+}
+
+/// An expression whose results aren't used.
+#[derive(Clone, Debug)]
+pub struct ExpressionStatement<'s> {
+    /// Associated Fragment in source code.
+    pub frag: Fragment<'s>,
+    /// The expression.
+    pub inner: Box<Expression<'s>>,
+}
+
+/// A statement in wright source code.
+#[allow(missing_docs)]
+#[derive(Clone, Debug)]
+pub enum Statement<'s> {
+    ExpressionStatement(ExpressionStatement<'s>),
+}
+
+/// A type in source code.
+#[derive(Clone, Debug)]
+pub struct Type<'s> {
+    /// Associated Fragment in source code.
+    pub frag: Fragment<'s>,
+    // todo: type parsing and ast
+}
+
+/// A Pattern used in pattern matching.
+#[derive(Clone, Debug)]
+#[allow(missing_docs)]
+pub enum Pattern<'s> {
+    UnderscorePattern(UnderscorePattern<'s>),
+}
+
+/// An underscore pattern in source code.
+#[derive(Copy, Clone, Debug)]
+pub struct UnderscorePattern<'s> {
+    /// Associated fragment in source code.
+    pub frag: Fragment<'s>,
 }
 
 /// Number literal pattern
@@ -204,49 +246,4 @@
     BooleanLit(BooleanLit<'s>),
     Identifier(Identifier<'s>),
     Underscore(Underscore<'s>),
-=======
-    UnaryExpression(UnaryExpression<'s>),
-    SelfLit(SelfLit<'s>),
-    Block(Block<'s>),
-    Conditional(Conditional<'s>),
-    IndexExpression(IndexExpression<'s>),
-}
-
-/// An expression whose results aren't used.
-#[derive(Clone, Debug)]
-pub struct ExpressionStatement<'s> {
-    /// Associated Fragment in source code.
-    pub frag: Fragment<'s>,
-    /// The expression.
-    pub inner: Box<Expression<'s>>,
-}
-
-/// A statement in wright source code.
-#[allow(missing_docs)]
-#[derive(Clone, Debug)]
-pub enum Statement<'s> {
-    ExpressionStatement(ExpressionStatement<'s>),
-}
-
-/// A type in source code.
-#[derive(Clone, Debug)]
-pub struct Type<'s> {
-    /// Associated Fragment in source code.
-    pub frag: Fragment<'s>,
-    // todo: type parsing and ast
-}
-
-/// A Pattern used in pattern matching.
-#[derive(Clone, Debug)]
-#[allow(missing_docs)]
-pub enum Pattern<'s> {
-    UnderscorePattern(UnderscorePattern<'s>),
-}
-
-/// An underscore pattern in source code.
-#[derive(Copy, Clone, Debug)]
-pub struct UnderscorePattern<'s> {
-    /// Associated fragment in source code.
-    pub frag: Fragment<'s>,
->>>>>>> c0ee8c25
 }